import unittest
from functools import partial
import numpy.testing as npt

from difficulty.metrics import *
from difficulty.metrics.forget import _forgetting_events, _learning_events
from difficulty.test.base import BaseTest


class TestMetrics(BaseTest):

    def setUp(self):
        super().setUp()
        self.checkerboard = torch.tensor([[1, 0, 1, 0, 1, 0, 1], [0, 1, 0, 1, 0, 1, 0]], dtype=bool)

    def _common_tests(self, apply_fn, is_order_statistic=True):
        for acc in self.acc:
            with self.ArgsUnchanged(acc):
                x = apply_fn(acc)
            if is_order_statistic:
                self.assertEqual(x.shape, acc.shape[:-2] + acc.shape[-1:])
                npt.assert_array_less(x, acc.shape[-2] + 1)
            else:
                self.assertEqual(x.shape, acc.shape)
                transposed = acc.moveaxis(-2, 0)
                npt.assert_array_equal(x.moveaxis(-2, 0), apply_fn(transposed, dim=0))

    def test_forgetting_events(self):
        self._common_tests(_forgetting_events, is_order_statistic=False)
        self._common_tests(lambda x, dim=-2: _forgetting_events(
            x, start_at_zero=False, dim=dim), is_order_statistic=False)
        # forgetting from trained: 1 event at start if all zeros
        npt.assert_array_equal(_forgetting_events(self.zeros, start_at_zero=False)[..., 0, :], 1)
        npt.assert_array_equal(_forgetting_events(self.zeros, start_at_zero=False)[..., 1:, :], 0)
        # all other cases of all ones/zeros: no events
        npt.assert_array_equal(_forgetting_events(self.ones, start_at_zero=False), 0)
        npt.assert_array_equal(_forgetting_events(self.ones, start_at_zero=True), 0)
        npt.assert_array_equal(_forgetting_events(self.zeros, start_at_zero=True), 0)
        # checkerboard case
        npt.assert_array_equal(_forgetting_events(self.checkerboard, dim=-1, start_at_zero=False), torch.logical_not(self.checkerboard))

    def test_learning_events(self):
        self._common_tests(_learning_events, is_order_statistic=False)
        # check that learning does not overlap with forgetting
        for acc in self.acc:
<<<<<<< HEAD
            with self.ArgsUnchanged(acc):
=======
            with ArgsUnchanged(acc):
>>>>>>> d0ad474a
                self.assertFalse(torch.any(torch.logical_and(
                    _learning_events(acc), _forgetting_events(acc))))
                self.assertFalse(torch.any(torch.logical_and(
                    _learning_events(acc, start_at_zero=False), _forgetting_events(acc, start_at_zero=False))))
        # learning from untrained: 1 event at start if all ones
        npt.assert_array_equal(_learning_events(self.ones, start_at_zero=True)[..., 0, :], 1)
        npt.assert_array_equal(_learning_events(self.ones, start_at_zero=True)[..., 1:, :], 0)
        # all other cases of all ones/zeros: no events
        npt.assert_array_equal(_learning_events(self.zeros, start_at_zero=False), 0)
        npt.assert_array_equal(_learning_events(self.zeros, start_at_zero=True), 0)
        npt.assert_array_equal(_learning_events(self.ones, start_at_zero=False), 0)
        # checkerboard case
        npt.assert_array_equal(_learning_events(self.checkerboard, dim=-1), self.checkerboard)

    def test_first_learn(self):
        self._common_tests(first_learn)
        # check edge cases
        npt.assert_array_equal(first_learn(self.ones), 0)
        npt.assert_array_equal(first_learn(self.zeros), self.n_steps)
        npt.assert_array_equal(first_learn(self.zero_to_ones), 1)
        npt.assert_array_equal(first_learn(self.one_to_zeros), 0)
        # checkerboard case
        npt.assert_array_equal(first_learn(self.checkerboard, dim=-1), [0, 1])

    def test_first_unforgettable(self):
        self._common_tests(first_unforgettable)
        # check edge cases
        npt.assert_array_equal(first_unforgettable(self.ones), 0)
        npt.assert_array_equal(first_unforgettable(self.zeros), self.n_steps)
        npt.assert_array_equal(first_unforgettable(self.zero_to_ones), 1)
        npt.assert_array_equal(first_unforgettable(self.one_to_zeros), self.n_steps)
        # checkerboard case
        npt.assert_array_equal(first_unforgettable(self.checkerboard, dim=-1), [6, 7])

    def test_first_forget(self):
        self._common_tests(first_forget)
        # check edge cases
        npt.assert_array_equal(first_forget(self.ones), self.n_steps)
        npt.assert_array_equal(first_forget(self.zeros), 0)
        npt.assert_array_equal(first_forget(self.zero_to_ones), 0)
        npt.assert_array_equal(first_forget(self.one_to_zeros), 1)
        # checkerboard case
        npt.assert_array_equal(first_forget(self.checkerboard, dim=-1), [1, 0])

    def test_first_unlearnable(self):
        self._common_tests(first_unlearnable)
        # check edge cases
        npt.assert_array_equal(first_unlearnable(self.ones), self.n_steps)
        npt.assert_array_equal(first_unlearnable(self.zeros), 0)
        npt.assert_array_equal(first_unlearnable(self.zero_to_ones), self.n_steps)
        npt.assert_array_equal(first_unlearnable(self.one_to_zeros), 1)
        # checkerboard case
        npt.assert_array_equal(first_unlearnable(self.checkerboard, dim=-1), [7, 6])

    def test_count_forgetting(self):
        self._common_tests(count_forgetting)
        for acc in self.acc:  # check that |learning - forgetting| \leq 1
            count_learning = torch.count_nonzero(_learning_events(acc), dim=-2)
            npt.assert_array_less(torch.abs(count_learning - count_forgetting(acc)), 2)
        # check edge cases
        npt.assert_array_equal(count_forgetting(self.ones), 0)
        npt.assert_array_equal(count_forgetting(self.zeros), 0)
        npt.assert_array_equal(count_forgetting(self.zero_to_ones), 0)
        npt.assert_array_equal(count_forgetting(self.one_to_zeros), 1)
        # checkerboard case
        npt.assert_array_equal(count_forgetting(self.checkerboard, dim=-1), [3, 3])

    def test_is_unforgettable(self):
        self._common_tests(is_unforgettable)
        # check edge cases
        npt.assert_array_equal(is_unforgettable(self.ones), 1)
        npt.assert_array_equal(is_unforgettable(self.zeros), 0)
        npt.assert_array_equal(is_unforgettable(self.zero_to_ones), 1)
        npt.assert_array_equal(is_unforgettable(self.one_to_zeros), 0)
        # checkerboard case
        npt.assert_array_equal(is_unforgettable(self.checkerboard, dim=-1), [0, 0])

<<<<<<< HEAD
=======

>>>>>>> d0ad474a
    def _test_online_forgetting(self, Class, functional):
        # test without batches, assuming (T, ..., N)
        for acc in self.acc:
            obj = Class(acc.shape[-1])  # assumes last dim is batch dim
            for step in acc:
                obj.add(step)
            npt.assert_array_equal(obj.get(), functional(acc, dim=0))
        # test with batches, assuming (..., T, N)
        for acc, batch_size in zip(self.acc, range(1, len(self.acc))):
            obj = Class(acc.shape[-1])
            for i in range(acc.shape[-2]):
                step = acc[..., i, :]
                batches = torch.split(torch.randperm(step.shape[-1]), batch_size)
                for batch in batches:
                    obj.add(step[..., batch], minibatch_idx=batch)
<<<<<<< HEAD
                    obj.save(self.tmp_file)
                    obj = obj.load(self.tmp_file)
            npt.assert_array_equal(obj.get(), functional(acc, dim=-2))
        # check that metadata is preserved in save/load
        self.check_accumulator_metadata(partial(Class, acc.shape[-1]), acc)
=======
            npt.assert_array_equal(obj.get(), functional(acc, dim=-2))

>>>>>>> d0ad474a

    def test_online_count_forgetting(self):
        self._test_online_forgetting(OnlineCountForgetting, count_forgetting)


if __name__ == '__main__':
    unittest.main()<|MERGE_RESOLUTION|>--- conflicted
+++ resolved
@@ -43,11 +43,7 @@
         self._common_tests(_learning_events, is_order_statistic=False)
         # check that learning does not overlap with forgetting
         for acc in self.acc:
-<<<<<<< HEAD
             with self.ArgsUnchanged(acc):
-=======
-            with ArgsUnchanged(acc):
->>>>>>> d0ad474a
                 self.assertFalse(torch.any(torch.logical_and(
                     _learning_events(acc), _forgetting_events(acc))))
                 self.assertFalse(torch.any(torch.logical_and(
@@ -125,10 +121,6 @@
         # checkerboard case
         npt.assert_array_equal(is_unforgettable(self.checkerboard, dim=-1), [0, 0])
 
-<<<<<<< HEAD
-=======
-
->>>>>>> d0ad474a
     def _test_online_forgetting(self, Class, functional):
         # test without batches, assuming (T, ..., N)
         for acc in self.acc:
@@ -144,20 +136,21 @@
                 batches = torch.split(torch.randperm(step.shape[-1]), batch_size)
                 for batch in batches:
                     obj.add(step[..., batch], minibatch_idx=batch)
-<<<<<<< HEAD
                     obj.save(self.tmp_file)
                     obj = obj.load(self.tmp_file)
             npt.assert_array_equal(obj.get(), functional(acc, dim=-2))
         # check that metadata is preserved in save/load
         self.check_accumulator_metadata(partial(Class, acc.shape[-1]), acc)
-=======
-            npt.assert_array_equal(obj.get(), functional(acc, dim=-2))
 
->>>>>>> d0ad474a
+    def test_online_first_learn(self):
+        self._test_online_forgetting(OnlineFirstLearn, first_learn)
 
     def test_online_count_forgetting(self):
         self._test_online_forgetting(OnlineCountForgetting, count_forgetting)
 
+    def test_online_is_unforgettable(self):
+        self._test_online_forgetting(OnlineIsUnforgettable, is_unforgettable)
+
 
 if __name__ == '__main__':
     unittest.main()