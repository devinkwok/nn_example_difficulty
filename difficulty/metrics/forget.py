--- conflicted
+++ resolved
@@ -20,16 +20,12 @@
     "first_unlearnable",
     "count_forgetting",
     "is_unforgettable",
-<<<<<<< HEAD
-    "OnlineCountForgetting",
-=======
-    # "OnlineFirstLearn",
+    "OnlineFirstLearn",
     # "OnlineFirstUnforgettable",
     # "OnlineFirstForget",
     # "OnlineFirstUnlearnable",
     "OnlineCountForgetting",
-    # "OnlineIsUnforgettable",
->>>>>>> d0ad474a
+    "OnlineIsUnforgettable",
 ]
 
 
@@ -205,9 +201,6 @@
     return torch.logical_and(unforgotten, is_learned)
 
 
-<<<<<<< HEAD
-#TODO OnlineFirstLearn
-=======
 class OnlineFirstLearn(BatchAccumulator):
     #TODO test
     def __init__(self, n_items: int=None, n=None, learn_time=None, is_learned=None, device="cpu", metadata_lists: Dict[str, list]={}, **metadata):
@@ -227,7 +220,6 @@
 
     def get(self) -> torch.Tensor:
         return self.learn_time
->>>>>>> d0ad474a
 
 
 #TODO OnlineFirstUnforgettable
@@ -241,13 +233,8 @@
 
 class OnlineCountForgetting(BatchAccumulator):
 
-<<<<<<< HEAD
     def __init__(self, n_items: int=None, start_at_zero: bool=True, n=None, n_forget=None, prev_acc=None, dtype=torch.long, device="cpu", metadata_lists: Dict[str, list]={}, **metadata):
         super().__init__(n_items, n=n, dtype=dtype, device=device, metadata_lists=metadata_lists, start_at_zero=start_at_zero, **metadata)
-=======
-    def __init__(self, n_items: int=None, start_at_zero: bool=True, n=None, n_forget=None, prev_acc=None, device="cpu", metadata_lists: Dict[str, list]={}, **metadata):
-        super().__init__(n_items, n=n, device=device, metadata_lists=metadata_lists, start_at_zero=start_at_zero, **metadata)
->>>>>>> d0ad474a
         self.prev_acc = prev_acc
         self.n_forget = n_forget
 
@@ -255,21 +242,13 @@
         super().save(file, prev_acc=self.prev_acc, n_forget=self.n_forget)
 
     def add(self, zero_one_accuracy: torch.Tensor, minibatch_idx: torch.Tensor=None, **metadata):
-<<<<<<< HEAD
         zero_one_accuracy = zero_one_accuracy.to(dtype=self.dtype, device=self.device)
-=======
->>>>>>> d0ad474a
         if self.prev_acc is None:
             # fix shape to have n_items
             shape = list(zero_one_accuracy.shape)
             shape[-1] = self.metadata["n_items"]
-<<<<<<< HEAD
             self.prev_acc = torch.full(shape, 0 if self.metadata["start_at_zero"] else 1, dtype=self.dtype, device=self.device)
             self.n_forget = torch.zeros(shape, dtype=self.dtype, device=self.device)
-=======
-            self.prev_acc = torch.full(shape, 0 if self.metadata["start_at_zero"] else 1, dtype=torch.bool)
-            self.n_forget = torch.zeros(shape, dtype=torch.long)
->>>>>>> d0ad474a
         n_forget, prev_acc = super().add(self.n_forget, self.prev_acc, minibatch_idx=minibatch_idx, **metadata)
         acc = torch.stack([prev_acc, zero_one_accuracy], dim=-2)
         n_forget += count_forgetting(acc, start_at_zero=True, dim=-2)
@@ -280,9 +259,6 @@
         return self.n_forget
 
 
-<<<<<<< HEAD
-#TODO OnlineIsUnforgettable
-=======
 class OnlineIsUnforgettable(BatchAccumulator):
     #TODO test
     def __init__(self, n_items: int=None, start_at_zero: bool=True, n=None, unforgotten=None, prev_acc=None, device="cpu", metadata_lists: Dict[str, list]={}, **metadata):
@@ -308,5 +284,4 @@
         self.update_subset_(self.prev_acc, zero_one_accuracy, minibatch_idx=minibatch_idx)
 
     def get(self) -> torch.Tensor:
-        return torch.logical_and(self.unforgotten, self.prev_acc)
->>>>>>> d0ad474a
+        return torch.logical_and(self.unforgotten, self.prev_acc)